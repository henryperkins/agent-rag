# Implementation TODO

**Last Updated**: October 11, 2025
**Tracking**: Short-term code and enhancement tasks
**Related**: See [ROADMAP.md](ROADMAP.md) for strategic planning

---

## Overview

This document tracks **actionable implementation tasks** derived from planning documents. It serves as the bridge between high-level roadmap items and actual code changes.

**Status Key**:

- `[ ]` Not started
- `[-]` In progress
- `[x]` Completed

**Completion Summary** (as of October 11, 2025):

- ✅ **6 enhancements completed** (Items 4, 5, 6, 11, 13, Runtime Toggles)
- 🏗️ **Phase 1 Azure Enhancements**: 2/3 complete (67%)
<<<<<<< HEAD
  - ✅ Web Quality Filtering (Item 5)
  - ✅ Citation Usage Tracking (Item 6)
  - ⏳ Adaptive Query Reformulation (Item 7) - Next priority
- 📊 **65 tests passing** across 18 test files
=======
  - ✅ Web Quality Filtering (Item 5 / Phase 1 Enhancement #2)
  - ✅ Citation Usage Tracking (Item 6 / Phase 1 Enhancement #1)
  - ⏳ Adaptive Query Reformulation (Item 7 / Phase 1 Enhancement #3) - Next priority

  **Note**: Item numbers reflect global TODO task IDs, while Phase 1 Enhancement numbers align with CODEBASE_AUDIT and IMPLEMENTATION_PROGRESS phase-specific numbering
- 📊 **57/57 tests passing** (57 test cases across 16 test suites: 15 backend + 1 frontend)
>>>>>>> b0602409

**Recent Completions**:

- October 11, 2025: Runtime Feature Toggles (v2.0.1), Configuration Bug Fixes (v2.0.2), CLAUDE.md Enhancements
- October 8, 2025: SSE timeout fix, Sanitization error handling (v2.0.1)
- October 7, 2025: Web Quality Filtering, Citation Tracking, PDF Upload, User Sessions & Database (v2.0.0)

---

## High Priority (Next Sprint)

### Telemetry Enhancements

#### 1. Semantic Summary Telemetry Aggregation

**Status**: `[x]` Completed  
**Priority**: Medium  
**Effort**: 2-3 hours (actual: 2 hours)  
**Source**: [semantic-summary-plan.md:11](semantic-summary-plan.md:11)

**Scope**: Add aggregate statistics for summary selection across sessions

**Files to Modify**:

- `backend/src/orchestrator/sessionTelemetryStore.ts`
  - Add counters: `totalSessions`, `modeBreakdown`, `totalDiscarded`, `errorCount`
  - Track score ranges over time (min/max/avg)
  - Store recent samples for trend analysis

**Implementation Details**:

```typescript
interface SummarySelectionAggregates {
  totalSessions: number;
  modeBreakdown: { semantic: number; recency: number };
  totalDiscarded: number;
  errorCount: number;
  scoreRanges: {
    semantic: { min: number; max: number; avg: number };
    recency: { min: number; max: number; avg: number };
  };
  recentSamples: Array<{
    sessionId: string;
    mode: string;
    selectedCount: number;
    discardedCount: number;
    timestamp: number;
  }>;
}
```

**Integration Points**:

- Implemented: `createSessionRecorder` aggregates stats
- Exposed via `/admin/telemetry` endpoint
- Optional endpoint not required; kept single route

**Validation**:

- Verified with unit tests and manual runs; counters and score ranges correct
- No memory leaks; recent samples capped at 50

---

#### 2. Real-Time Summary Selection Stats Event

**Status**: `[x]` Completed  
**Priority**: Low  
**Effort**: 30 minutes (actual)  
**Source**: Enhances observability

**Scope**: Emit explicit event for monitoring tools

**File to Modify**:

- `backend/src/orchestrator/index.ts:986`

**Implementation**:

```typescript
// After line 986, add:
emit?.('summary_selection_stats', summaryStats);
```

**Frontend Updates**:

- `frontend/src/hooks/useChatStream.ts` - Handler added
- `frontend/src/components/PlanPanel.tsx` - Displays stats ✅

**Validation**:

- Check SSE stream emits new event
- Verify frontend receives and can parse
- Confirm no duplicate data (already in telemetry event)

---

### Documentation Corrections

#### 3. Clarify Event Naming Convention

**Status**: `[ ]` Not started  
**Priority**: Low  
**Effort**: 15 minutes  
**Source**: Code review findings

**File to Modify**:

- `docs/responses-api.md:13-14`

**Current Text**:

```markdown
- Chat SSE: `POST /chat/stream` streams model output. The backend forwards Azure SSE events and emits:
  - `response.output_text.delta`, `response.output_text.done`, `response.completed`
```

**Updated Text**:

```markdown
- Chat SSE: `POST /chat/stream` streams model output. The backend forwards Azure SSE events and emits:
  - `response.output_text.delta`, `response.output_text.done`, `response.completed`

> **Event Naming**: Clients should listen for `token` events (singular). Internally, the orchestrator emits `tokens`, but the streaming service maps this to `token` for SSE clients. See `backend/src/services/chatStreamService.ts:20-23` for mapping logic.
```

**Cross-Reference**:

- `backend/src/orchestrator/index.ts:293` - Emits `'token'`
- `backend/src/services/chatStreamService.ts:20-23` - Maps `tokens` → `token`
- `frontend/src/hooks/useChatStream.ts:160-177` - Listens to `token`

---

### Future Feature Preparation

#### 4. API Client Upload Function Stub

**Status**: `[x]` Completed  
**Notes**: Runtime PDF upload implemented across backend and frontend.

## Medium Priority (Next Month)

### Azure Component Enhancements

#### 5. Web Quality Filtering

**Status**: `[x]` Completed
**Completed**: October 2025
**Priority**: High impact
**Effort**: 2-3 days (actual: 1 day)
**Source**: [azure-component-enhancements.md:1233-1479](azure-component-enhancements.md:1233-1479)

**Scope**: Filter low-quality web results by domain authority, semantic relevance, and KB redundancy

**Files Created**:

- ✅ `backend/src/tools/webQualityFilter.ts` (137 lines)
- ✅ `backend/src/tests/webQualityFilter.test.ts` (5 tests, all passing)

**Implementation Completed**:

- [x] Domain authority scoring (12 trusted domains, 3 spam domains)
- [x] Semantic relevance calculation (cosine similarity with query embedding)
- [x] KB redundancy detection (compares top 5 KB docs)
- [x] Filter thresholds configuration (`WEB_MIN_AUTHORITY`, `WEB_MAX_REDUNDANCY`, `WEB_MIN_RELEVANCE`)
- [x] Integration in `backend/src/orchestrator/dispatch.ts:189`
- [x] Telemetry for filtered count
- [x] Unit tests (5 tests passing)

**Configuration**:

- `ENABLE_WEB_QUALITY_FILTER=true` (default: enabled)
- `WEB_MIN_AUTHORITY=0.3`
- `WEB_MAX_REDUNDANCY=0.9`
- `WEB_MIN_RELEVANCE=0.3`

**Actual Impact**: 30-50% better web result quality (as expected)
**Documentation**: [WEB_QUALITY_FILTERING_SUMMARY.md](WEB_QUALITY_FILTERING_SUMMARY.md)

---

#### 6. Citation Usage Tracking

**Status**: `[x]` Completed
**Completed**: October 2025
**Priority**: High impact
**Effort**: 1-2 days (actual: 1 day)
**Source**: [azure-component-enhancements.md:695-800](azure-component-enhancements.md:695-800)

**Scope**: Track which retrieved documents are actually cited in answers

**Files Created**:

- ✅ `backend/src/orchestrator/citationTracker.ts` (73 lines)
- ✅ `backend/src/tests/citationTracker.test.ts` (tests passing)

**Implementation Completed**:

- [x] Extract citation IDs from answer text using regex `\[(\d+)\]`
- [x] Mark which references were cited (`wasActuallyCited` flag)
- [x] Calculate citation rate and density
- [x] Feed successful patterns to semantic memory (procedural memories)
- [x] Feed low-usage patterns for learning (episodic memories)
- [x] Integration in `backend/src/orchestrator/index.ts:914`
- [x] Telemetry for citation rates (console logging + memory storage)
- [x] Unit tests (all passing)

**Configuration**:

- `ENABLE_CITATION_TRACKING=true` (default: enabled)
- Requires: `ENABLE_SEMANTIC_MEMORY=true` for pattern storage

**Key Functions**:

- `trackCitationUsage()` - Main tracking function
- `recallSimilarSuccessfulQueries()` - Retrieve stored patterns

**Actual Impact**: Learning loop for retrieval improvement (as expected)
**Documentation**: [CITATION_TRACKING_SUMMARY.md](CITATION_TRACKING_SUMMARY.md)

---

#### 7. Adaptive Query Reformulation

**Status**: `[x]` Completed  
**Priority**: High impact  
**Effort**: 3-5 days (actual: 2 days)  
**Source**: [azure-component-enhancements.md:436-689](azure-component-enhancements.md:436-689)

**Scope**: Assess retrieval quality and reformulate queries when insufficient

**Files**:

- `backend/src/azure/adaptiveRetrieval.ts`
- `backend/src/tools/index.ts`

**Implementation Completed**:

- [x] Quality assessment (diversity, coverage, authority)
- [x] Query reformulation prompt
- [x] Recursive retry logic (max 3 attempts)
- [x] Integrated in `retrieveTool`
- [x] Config flags and thresholds
- [x] Telemetry event + metadata: `adaptive_retrieval_stats` and `metadata.adaptive_retrieval`
- [x] Integration tests (`adaptiveRetrieval.integration.test.ts`)

**Expected Impact**: 30-50% reduction in "I do not know" responses (to validate in production)

---

#### 8. Multi-Source Web Search

**Status**: `[ ]` Not started  
**Priority**: Medium  
**Effort**: 1 week  
**Source**: [azure-component-enhancements.md:1022-1229](azure-component-enhancements.md:1022-1229)

**Scope**: Add Semantic Scholar and arXiv APIs for academic papers

**Files to Create**:

- `backend/src/tools/multiSourceWeb.ts`

**Implementation Checklist**:

- [ ] Semantic Scholar API integration (free, 200M+ papers)
- [ ] arXiv API integration (free, latest preprints)
- [ ] Paper-to-WebResult conversion
- [ ] Parallel search execution
- [ ] Citation-based authority scoring
- [ ] Deduplication logic
- [ ] Integration in `backend/src/orchestrator/dispatch.ts`
- [ ] Unit tests

**Expected Impact**: Access to academic research corpus

---

#### 9. Incremental Web Loading

**Status**: `[ ]` Not started  
**Priority**: Medium  
**Effort**: 3-5 days  
**Source**: [azure-component-enhancements.md:1483-1646](azure-component-enhancements.md:1483-1646)

**Scope**: Start with 3 results, add batches until coverage threshold met

**Files to Create**:

- `backend/src/tools/incrementalWebSearch.ts`

**Implementation Checklist**:

- [ ] Coverage assessment function
- [ ] Batch loading logic (initial 3, batches of 3)
- [ ] Target coverage threshold (default 0.7)
- [ ] Max total results limit (default 10)
- [ ] Integration in `backend/src/orchestrator/dispatch.ts`
- [ ] Config flags: `ENABLE_INCREMENTAL_WEB`, thresholds
- [ ] Telemetry for batch counts
- [ ] Unit tests

**Expected Impact**: 40-60% reduction in web API calls

---

#### 10. Multi-Stage Synthesis

**Status**: `[ ]` Not started  
**Priority**: Medium  
**Effort**: 1 week  
**Source**: [azure-component-enhancements.md:36-127](azure-component-enhancements.md:36-127)

**Scope**: Extract → Compress → Synthesize pipeline

**Files to Create**:

- `backend/src/orchestrator/multiStageSynthesis.ts`

**Implementation Checklist**:

- [ ] Snippet extraction from each document
- [ ] Compressed context building
- [ ] Synthesis from compressed snippets
- [ ] Integration in `backend/src/orchestrator/index.ts:289-298`
- [ ] Config flag: `ENABLE_MULTI_STAGE_SYNTHESIS`
- [ ] Token savings telemetry
- [ ] Unit tests

**Expected Impact**: 30-40% token savings, better citation precision

---

## User-Facing Features (Months 2-3)

### 11. PDF Upload & Processing

**Status**: `[x]` Completed
**Completed**: v2.0.0 (October 7, 2025)
**Priority**: User-requested
**Effort**: 2-3 weeks (actual: as estimated)
**Source**: [enhancement-implementation-plan.md:136-370](enhancement-implementation-plan.md:136-370), [quickstart-pdf-upload.md](quickstart-pdf-upload.md)

**Note**: Runtime PDF upload and processing integrated as part of v2.0.0 release

**Scope**: Full PDF upload, chunking, embedding, and indexing pipeline

**Dependencies** (Installed):

- ✅ `@fastify/multipart`
- ✅ `pdf-parse`

**Files Created**:

- ✅ `backend/src/routes/documents.ts`
- ✅ `backend/src/services/documentService.ts`
- ✅ `backend/src/tools/documentProcessor.ts`
- ✅ `frontend/src/components/DocumentUpload.tsx`
- ✅ `frontend/src/api/documents.ts`

**Implementation Phases** (Completed):

1. ✅ Backend document processing
2. ✅ Azure Search index updates
3. ✅ Frontend upload UI
4. ✅ Integration testing

**Reference**: Step-by-step guide in [quickstart-pdf-upload.md](quickstart-pdf-upload.md)
**Documentation**: [architecture-map.md](architecture-map.md) (Document Upload Flow)

---

### 12. Citation Export

**Status**: `[ ]` Not started  
**Priority**: Academic workflow  
**Effort**: 1 week  
**Source**: [enhancement-implementation-plan.md:375-523](enhancement-implementation-plan.md:375-523)

**Scope**: Format citations in APA, MLA, Chicago, BibTeX

**Files to Create**:

- `backend/src/services/citationFormatter.ts`
- Update `frontend/src/components/SourcesPanel.tsx`

**Implementation Checklist**:

- [ ] APA formatter
- [ ] MLA formatter
- [ ] Chicago formatter
- [ ] BibTeX formatter
- [ ] Export endpoint: `POST /citations/export`
- [ ] Frontend export buttons
- [ ] File download handling
- [ ] Unit tests for each format

---

### 13. User Sessions & Database

**Status**: `[x]` Completed
**Completed**: v2.0.0 (August 2025)
**Priority**: Multi-user support
**Effort**: 3-4 weeks (actual: as estimated)
**Source**: [enhancement-implementation-plan.md:526-794](enhancement-implementation-plan.md:526-794)

**Scope**: Persistent storage with session management

**Dependencies** (Installed):

- ✅ `better-sqlite3` (SQLite-backed persistence)
- Authentication: Not yet implemented (planned for future)

**Files to Create**:

- `backend/src/services/databaseService.ts`
- `backend/src/middleware/auth.ts`
- `frontend/src/api/auth.ts`
- Database migration scripts

**Implementation Phases**:

1. Database schema design (3 days)
2. Authentication middleware (2 days)
3. Session persistence (3 days)
4. Query history (2 days)
5. Frontend integration (3 days)
6. Testing (2 days)

**Schema Tables**:

- `users`
- `sessions`
- `conversations`
- `memory_summaries`
- `salience_notes`
- `query_history`

---

## Research Techniques (Months 3-6)

### 14. CRAG Evaluator (Self-Grading Retrieval)

**Status**: `[ ]` Not started  
**Priority**: High ROI  
**Effort**: 3-5 days  
**Source**: [2025-agentic-rag-techniques-deepdive.md:380-650](2025-agentic-rag-techniques-deepdive.md:380-650)

**Scope**: Retrieval quality assessment with web fallback

**Files to Create**:

- `backend/src/orchestrator/CRAG.ts`

**Implementation Checklist**:

- [ ] Retrieval evaluator (confidence: correct/ambiguous/incorrect)
- [ ] Knowledge refinement for ambiguous results
- [ ] Web search fallback for incorrect results
- [ ] Integration in `backend/src/orchestrator/dispatch.ts`
- [ ] Config flag: `ENABLE_CRAG`
- [ ] Telemetry for CRAG actions
- [ ] Unit tests

**Expected Impact**: 30-50% hallucination reduction

---

### 15. Self-RAG Reflection Tokens

**Status**: `[ ]` Not started  
**Priority**: Quality improvement  
**Effort**: 2-3 days  
**Source**: [2025-agentic-rag-techniques-deepdive.md:39-339](2025-agentic-rag-techniques-deepdive.md:39-339)

**Scope**: [ISREL], [ISSUP], [ISUSE] filtering

**Files to Create**:

- `backend/src/orchestrator/selfRAG.ts`

**Implementation Checklist**:

- [ ] [ISREL] document relevance evaluator
- [ ] [ISSUP] generation support verifier
- [ ] [ISUSE] utility scorer (1-5)
- [ ] Integration in `backend/src/orchestrator/dispatch.ts`
- [ ] Config flags: `ENABLE_SELF_RAG`, thresholds
- [ ] Telemetry for reflection scores
- [ ] Unit tests

**Expected Impact**: 52% hallucination reduction (benchmark)

---

### 16. HyDE Retrieval

**Status**: `[ ]` Not started  
**Priority**: Semantic matching improvement  
**Effort**: 1 week  
**Source**: [2025-agentic-rag-techniques-deepdive.md:653-816](2025-agentic-rag-techniques-deepdive.md:653-816)

**Scope**: Hypothetical answer generation for better embedding matching

**Files to Create**:

- `backend/src/azure/hydeRetrieval.ts`

**Implementation Checklist**:

- [ ] Generate hypothetical answers (3 variants with temp variance)
- [ ] Embed hypothetical answers
- [ ] Search with hypothetical embeddings
- [ ] Merge and deduplicate results
- [ ] Rerank by average score
- [ ] Config flag: `ENABLE_HYDE`, `HYDE_NUM_HYPOTHETICALS`
- [ ] Integration as retrieval strategy option
- [ ] Unit tests

**Expected Impact**: Better recall for vague queries

**Trade-offs**:

- ⚠️ Adds LLM generation step (higher latency + cost)
- ⚠️ Requires LLM knowledge of topic

---

### 17. RAPTOR Hierarchical Summarization

**Status**: `[ ]` Not started  
**Priority**: Long document support  
**Effort**: 1-2 weeks  
**Source**: [2025-agentic-rag-techniques-deepdive.md:819-1027](2025-agentic-rag-techniques-deepdive.md:819-1027)

**Scope**: Build tree of summaries for multi-level retrieval

**Files to Create**:

- `backend/src/orchestrator/raptor.ts`
- `backend/scripts/buildRaptorIndex.ts`

**Implementation Checklist**:

- [ ] Clustering algorithm (K-means or GMM)
- [ ] Recursive summarization
- [ ] Tree building from base chunks
- [ ] Multi-level retrieval
- [ ] Pre-build script for index creation
- [ ] Config flag: `ENABLE_RAPTOR`, `RAPTOR_TREE_PATH`
- [ ] Storage overhead management (3-5x base chunks)
- [ ] Unit tests

**Expected Impact**: 20% improvement on QuALITY benchmark (GPT-4)

**Best For**:

- Long documents (>10k tokens)
- Multi-step reasoning queries
- Hierarchical document structures

---

## Bug Fixes & Configuration Corrections (v2.0.2 - October 11, 2025)

### Azure Search Schema Alignment

- [x] **Fixed field mismatch with earth_at_night index** (`directSearch.ts`, `lazyRetrieval.ts`)
  - **Issue**: Code requested non-existent `title` and `url` fields
  - **Root Cause**: Generic code assuming all indexes have standard fields
  - **Fix**:
    - `backend/src/azure/lazyRetrieval.ts:80` - Removed `title` and `url` from selectFields
    - `backend/src/azure/directSearch.ts:425` - Generate title from `page_number`
    - `backend/src/azure/directSearch.ts:429` - Set `url: undefined` explicitly
  - **Impact**: Eliminated 400 errors, successful document retrieval (5 docs)
  - **Prevention**: Query index schema before deployment, validate field existence

### Intent Classification Schema Validation

- [x] **Fixed JSON schema validation error** (`router.ts:65`)
  - **Issue**: `reasoning` field defined in schema but not in `required` array
  - **Root Cause**: Incomplete JSON schema definition for structured outputs
  - **Fix**: Added `'reasoning'` to required array: `['intent', 'confidence', 'reasoning']`
  - **Impact**: Schema validation now passes, no more fallback to default intent
  - **Files Changed**: `backend/src/orchestrator/router.ts:65`

- [x] **Fixed token limit below Azure OpenAI minimum** (`config/app.ts:64`)
  - **Issue**: `INTENT_CLASSIFIER_MAX_TOKENS=10` (Azure OpenAI minimum is 16)
  - **Root Cause**: Default value too low for structured outputs
  - **Fix**: Changed default to 100 tokens
  - **Impact**: Intent classification API calls succeed
  - **Files Changed**: `backend/src/config/app.ts:64`, `backend/.env.example:147`

- [x] **Fixed deployment name vs model name confusion** (`.env:INTENT_CLASSIFIER_MODEL`)
  - **Issue**: Used model name `gpt-4o-mini` instead of deployment name
  - **Root Cause**: Confusion between Azure OpenAI model names (e.g., `gpt-4o`) vs deployment names (e.g., `gpt-5`)
  - **Fix**: Updated to actual deployment name `gpt-5`
  - **Impact**: gpt-5 deployment correctly invoked, no more 404 DeploymentNotFound errors
  - **Files Changed**: `backend/.env:INTENT_CLASSIFIER_MODEL`
  - **Documentation**: Added warnings to `.env.example` lines 40-42, 141-143

### Search Coverage Threshold Bug

- [x] **Fixed coverage scale mismatch** (`tools/index.ts:196-201`)
  - **Issue**: Azure `@search.coverage` returns 0-100 scale, config uses 0-1 scale
  - **Root Cause**: Direct comparison `80 < 0.8` would never trigger, log would show `8000%`
  - **Fix**: Normalize Azure coverage to 0-1 scale by dividing by 100 before comparison
  - **Impact**: Low-coverage activity now triggers correctly at 80% threshold
  - **Files Changed**: `backend/src/tools/index.ts:196-201`
  - **Tests Added**: `backend/src/tests/tools.test.ts` (6 test cases covering boundary conditions)
  - **Test Results**: 65 tests passing across 18 test files

**Quality Indicators Post-Fix**:

- ✅ All 65 tests passing across 18 test files (no regressions)
- ✅ Zero compilation errors
- ✅ Zero linting errors
- ✅ Intent classification functional
- ✅ Azure AI Search fully operational
- ✅ Full chat pipeline working (plan → retrieve → synthesize → critique)

**Documentation Created**:

- ✅ `docs/TROUBLESHOOTING.md` - Comprehensive troubleshooting guide for common configuration issues

---

## Completed Items

### Documentation Organization

- [x] Create `docs/ROADMAP.md` - Consolidated roadmap (Oct 9, 2025)
- [x] Fix `docs/COMPREHENSIVE_AUDIT_REPORT.md` broken references (Oct 9, 2025)
- [x] Create `docs/INDEX.md` - Documentation catalog (Oct 9, 2025)
- [x] Create `docs/TODO.md` - This file (Oct 9, 2025)
- [x] Enhanced `CLAUDE.md` developer guide (Oct 11, 2025)
  - Added monorepo workspace commands section
  - Added Development Workflow documentation (Husky + lint-staged)
  - Added backend utility scripts (setup, cleanup)
  - Added frontend testing commands
  - Fixed formatting errors

### Core Features (v1.0.0 - v2.0.1)

- [x] Unified orchestrator pattern
- [x] Multi-pass critic loop
- [x] Lazy retrieval with summary-first
- [x] Intent routing with adaptive model selection
- [x] Query decomposition for complex queries
- [x] Semantic memory store (SQLite-backed)
- [x] RRF reranking (Azure + web)
- [x] Context engineering pipeline
- [x] OpenTelemetry integration
- [x] SSE streaming architecture
- [x] Feature flags system (9 flags with runtime UI controls)
- [x] Comprehensive test coverage (57 tests)
- [x] SSE timeout fix (v2.0.1)
- [x] Sanitization error handling (v2.0.1)

### Runtime Feature Toggles (v2.0.1 - October 11, 2025)

- [x] Feature toggle resolution infrastructure (`backend/src/config/features.ts`)
- [x] Per-session override capability (routes + session persistence)
- [x] Frontend UI panel with 9 toggles (`frontend/src/components/FeatureTogglePanel.tsx`)
- [x] Backend validation and storage (`sessionStore.saveFeatures`)
- [x] localStorage integration for per-session persistence
- [x] Unit tests (backend `features.test.ts`, 3 cases)
- [x] Component tests (frontend `FeatureTogglePanel.test.tsx`, 3 cases)

---

## Backlog (Months 6-12)

### Advanced Research Techniques

#### GraphRAG Knowledge Graphs

**Effort**: 2-3 months  
**Complexity**: Very High  
**Source**: [2025-agentic-rag-techniques-deepdive.md:1069-1257](2025-agentic-rag-techniques-deepdive.md:1069-1257)

**Scope**: Entity extraction, graph construction, community detection

**Best For**: Relationship-heavy queries, multi-hop reasoning

---

#### Multi-Modal Embeddings

**Effort**: 1-2 months  
**Complexity**: High  
**Source**: [2025-agentic-rag-techniques-deepdive.md:1278-1447](2025-agentic-rag-techniques-deepdive.md:1278-1447)

**Scope**: Text + image + table embeddings for PDFs

**Dependencies**: GPT-4V, CLIP, or Voyage-multimodal-3

---

### User Experience Enhancements

#### Collection Management

**Effort**: 3-4 weeks  
**Source**: [enhancement-implementation-plan.md:908-1147](enhancement-implementation-plan.md:908-1147)

**Scope**: Save and organize research materials

**Features**:

- Create collections
- Add items with tags
- Search across collections
- Share collections (optional)

---

#### Browser Extension

**Effort**: 6-8 weeks  
**Source**: [liner-comparison-analysis.md:913-957](liner-comparison-analysis.md:913-957)

**Scope**: Chrome/Firefox extension for web highlighting and search

**Features**:

- Text highlighting on web pages
- Save highlights to collections
- Quick search from browser
- Sync with main application

---

## Deferred / Not Planned

### Low Priority Items

- Mobile applications (iOS/Android) - Not planned
- Research workflow templates - Defer to user needs
- Integration with Zotero/Mendeley - Community contribution

---

## Notes

### Implementation Guidelines

1. **Feature Flags**: All new features must be behind config flags (default: `false`)
   - **Cost-Saving Exceptions**: `ENABLE_LAZY_RETRIEVAL` and `ENABLE_INTENT_ROUTING` are currently disabled by default but recommended to enable for production (see CODEBASE_AUDIT Action 1 for 50-65% cost reduction)
   - **Runtime Overrides**: All 9 feature flags support per-session overrides via FeatureTogglePanel UI (v2.0.1+)
2. **Testing**: Unit tests required before merge (target: >80% coverage)
3. **Documentation**: Update ROADMAP.md and IMPLEMENTED_VS_PLANNED.md
4. **Telemetry**: Add observability for all new operations
5. **Cost Impact**: Document token/API cost implications

### Cross-Cutting Concerns

- All enhancements should integrate with existing telemetry
- Maintain type safety through `shared/types.ts`
- Follow repository coding conventions (AGENTS.md)
- Add OpenTelemetry spans for new operations
- Update `.env.example` for new config options

---

## Tracking Workflow

### Moving Tasks

**From TODO → In Progress**:

1. Create feature branch
2. Update status to `[-]` in this file
3. Commit: `Start: <task name>`

**From In Progress → Complete**:

1. Update status to `[x]` in this file
2. Add completion date
3. Update ROADMAP.md if major milestone
4. Update CHANGELOG.md
5. Commit: `Complete: <task name>`

### When to Create New Tasks

- Feature requests from users
- Issues discovered during implementation
- Research findings with clear ROI
- Dependency upgrades requiring code changes

---

## Related Documents

- [ROADMAP.md](ROADMAP.md) - Strategic planning and priorities
- [PRIORITIZED_ACTION_PLAN.md](PRIORITIZED_ACTION_PLAN.md) - Immediate actions
- [IMPLEMENTED_VS_PLANNED.md](IMPLEMENTED_VS_PLANNED.md) - Feature status
- [INDEX.md](INDEX.md) - Complete documentation catalog

---

**Maintained by**: Development Team  
**Update Frequency**: Weekly during active development, bi-weekly during maintenance  
**Next Review**: October 16, 2025<|MERGE_RESOLUTION|>--- conflicted
+++ resolved
@@ -20,19 +20,13 @@
 
 - ✅ **6 enhancements completed** (Items 4, 5, 6, 11, 13, Runtime Toggles)
 - 🏗️ **Phase 1 Azure Enhancements**: 2/3 complete (67%)
-<<<<<<< HEAD
-  - ✅ Web Quality Filtering (Item 5)
-  - ✅ Citation Usage Tracking (Item 6)
-  - ⏳ Adaptive Query Reformulation (Item 7) - Next priority
-- 📊 **65 tests passing** across 18 test files
-=======
   - ✅ Web Quality Filtering (Item 5 / Phase 1 Enhancement #2)
   - ✅ Citation Usage Tracking (Item 6 / Phase 1 Enhancement #1)
   - ⏳ Adaptive Query Reformulation (Item 7 / Phase 1 Enhancement #3) - Next priority
 
   **Note**: Item numbers reflect global TODO task IDs, while Phase 1 Enhancement numbers align with CODEBASE_AUDIT and IMPLEMENTATION_PROGRESS phase-specific numbering
+
 - 📊 **57/57 tests passing** (57 test cases across 16 test suites: 15 backend + 1 frontend)
->>>>>>> b0602409
 
 **Recent Completions**:
 
